//! The `SegmentAccountant` is an allocator for equally-
//! sized chunks of the underlying storage file (segments).
//!
//! It must maintain these critical safety properties:
//!
//! A. We must not overwrite existing segments when they
//!    contain the most-recent stable state for a page.
//! B. We must not overwrite existing segments when active
//!    threads may have references to `LogOffset`'s that point
//!    into those segments.
//!
//! To complicate matters, the `PageCache` only knows
//! when it has put a page into an IO buffer, but it
//! doesn't keep track of when that IO buffer is
//! stabilized (until write coalescing is implemented).
//!
//! To address these safety concerns, we rely on
//! these techniques:
//!
//! 1. We delay the reuse of any existing segment
//!    by ensuring that we never deactivate a
//!    segment until all data written into it, as
//!    well as all data written to earlier segments,
//!    has been written to disk and fsynced.
//! 2. we use a `epoch::Guard::defer()` from
<<<<<<< HEAD
//!    IoBufs::write_to_log that guarantees
=======
//!    `IoBufs::write_to_log` that guarantees
>>>>>>> 3e532b55
//!    that we defer all segment deactivation
//!    until all threads are finished that
//!    may have witnessed pointers into a segment
//!    that will be marked for reuse in the future.
//!
//! Another concern that arises due to the fact that
//! IO buffers may be written out-of-order is the
//! correct recovery of segments. If there is data
//! loss in recently written segments, we must be
//! careful to preserve linearizability in the log.
//! To do this, we must detect "torn segments" that
//! were not able to be fully written before a crash
//! happened.
//!
//! But what if we wrote a later segment before we
//! were able to write its immediate predecessor segment,
//! and then a crash happened? We must preserve
//! linearizability, so we must not recover the later
//! segment when its predecessor was lost in the crash.
//!
//! 3. This case is solved again by having a concept of
//!    an "unstable tail" of segments that, during recovery,
//!    must appear consecutively among the recovered
//!    segments with the highest LSN numbers. We
//!    prevent reuse of segments while they remain in
//!    this "unstable tail" by only allowing them to be
//!    reallocated after another later segment has written
//!    a "stable consecutive lsn" into its own header
//!    that is higher than ours.

#![allow(unused_results)]

use std::mem;

use super::PageState;

use crate::pagecache::*;
use crate::*;

/// The segment accountant keeps track of the logical blocks
/// of storage. It scans through all segments quickly during
/// recovery and attempts to locate torn segments.
#[derive(Debug)]
pub(crate) struct SegmentAccountant {
    // static or one-time set
    config: RunningConfig,

    // TODO these should be sharded to improve performance
    segments: Vec<Segment>,
    clean_counter: usize,

    // TODO put behind a single mutex
    // NB MUST group pause_rewriting with ordering
    // and free!
    free: VecSet<LogOffset>,
    tip: LogOffset,
    max_stabilized_lsn: Lsn,
    to_clean: VecSet<LogOffset>,
    pause_rewriting: bool,
    ordering: BTreeMap<Lsn, LogOffset>,
    async_truncations: BTreeMap<LogOffset, OneShot<Result<()>>>,
}

/// A `Segment` holds the bookkeeping information for
/// a contiguous block of the disk. It may contain many
/// fragments from different pages. Over time, we track
/// when segments become reusable and allow them to be
/// overwritten for new data.
#[derive(Default, Clone, Debug, PartialEq, Serialize, Deserialize)]
struct Segment {
    present: FastSet8<PageId>,
    // a copy of present that lets us make decisions
    // about draining without waiting for
    // deferred_replacements to take effect during
    // segment deactivation.
    not_yet_replaced: FastSet8<PageId>,
    removed: FastSet8<PageId>,
    deferred_rm_blob: FastSet8<BlobPointer>,
    // set of pages that we replaced from other segments
    deferred_replacements: FastSet8<(PageId, SegmentId)>,
    lsn: Option<Lsn>,
    state: SegmentState,
}

#[derive(
    Debug,
    Copy,
    Eq,
    Hash,
    Ord,
    PartialOrd,
    PartialEq,
    Clone,
    Serialize,
    Deserialize,
)]
pub(crate) enum SegmentState {
    /// the segment is marked for reuse, should never receive
    /// new pids,
    Free,

    /// the segment is being written to or actively recovered, and
    /// will have pages assigned to it
    Active,

    /// the segment is no longer being written to or recovered, and
    /// will have pages marked as relocated from it
    Inactive,

    /// the segment is having its resident pages relocated before
    /// becoming free
    Draining,
}

use self::SegmentState::{Active, Draining, Free, Inactive};

impl Default for SegmentState {
    fn default() -> Self {
        Free
    }
}

impl Segment {
    fn len(&self) -> usize {
        std::cmp::max(self.present.len(), self.removed.len())
            - self.removed.len()
    }

    fn is_free(&self) -> bool {
        self.state == Free
    }

    fn is_inactive(&self) -> bool {
        match self.state {
            Inactive => true,
            _ => false,
        }
    }

    fn _is_active(&self) -> bool {
        match self.state {
            Active => true,
            _ => false,
        }
    }

    fn is_draining(&self) -> bool {
        match self.state {
            Draining => true,
            _ => false,
        }
    }

    fn free_to_active(&mut self, new_lsn: Lsn) {
        trace!(
            "setting Segment to Active with new lsn {:?}, was {:?}",
            new_lsn,
            self.lsn
        );
        assert_eq!(self.state, Free);
        self.present.clear();
        self.not_yet_replaced.clear();
        self.removed.clear();
        self.deferred_rm_blob.clear();
        self.deferred_replacements.clear();
        self.lsn = Some(new_lsn);
        self.state = Active;
    }

    /// Transitions a segment to being in the `Inactive` state.
    /// Returns the set of page replacements that happened
    /// while this Segment was Active
    fn active_to_inactive(
        &mut self,
        lsn: Lsn,
        from_recovery: bool,
        config: &Config,
    ) -> Result<FastSet8<(PageId, usize)>> {
        trace!("setting Segment with lsn {:?} to Inactive", self.lsn());
        assert!(
            self.state == Active || self.state == Draining,
            "segment {} should have been \
             Active or Draining, before deactivating, but was {:?}",
            self.lsn(),
            self.state
        );
        if from_recovery {
            assert!(lsn >= self.lsn());
        } else {
            assert_eq!(self.lsn.unwrap(), lsn);
        }
        self.state = Inactive;

        // now we can push any deferred blob removals to the removed set
        let deferred_rm_blob =
            mem::replace(&mut self.deferred_rm_blob, FastSet8::default());
        for ptr in deferred_rm_blob {
            trace!(
                "removing blob {} while transitioning \
                 segment lsn {:?} to Inactive",
                ptr,
                self.lsn,
            );
            remove_blob(ptr, config)?;
        }

        let deferred_replacements =
            mem::replace(&mut self.deferred_replacements, FastSet8::default());

        Ok(deferred_replacements)
    }

    fn inactive_to_draining(&mut self, lsn: Lsn) {
        trace!("setting Segment with lsn {:?} to Draining", self.lsn());
        assert_eq!(
            self.state, Inactive,
            "segment with lsn {:?} should have been \
             Inactive before draining",
            self.lsn
        );
        assert!(lsn >= self.lsn());
        self.state = Draining;
    }

    fn draining_to_free(&mut self, lsn: Lsn) {
        trace!("setting Segment with lsn {:?} to Free", self.lsn());
        assert!(self.is_draining());
        assert!(lsn >= self.lsn());
        self.present.clear();
        self.not_yet_replaced.clear();
        self.removed.clear();
        self.state = Free;
    }

    fn recovery_ensure_initialized(&mut self, lsn: Lsn) {
        if let Some(current_lsn) = self.lsn {
            if current_lsn != lsn {
                assert!(lsn > current_lsn);
                trace!("(snapshot) recovering segment with base lsn {}", lsn);
                self.state = Free;
                self.free_to_active(lsn);
            }
        } else {
            trace!("(snapshot) recovering segment with base lsn {}", lsn);
            self.free_to_active(lsn);
        }
    }

    fn lsn(&self) -> Lsn {
        self.lsn.unwrap()
    }

    /// Add a pid to the Segment. The caller must provide
    /// the Segment's LSN.
    fn insert_pid(&mut self, pid: PageId, lsn: Lsn) {
        assert_eq!(lsn, self.lsn.unwrap());
        // if this breaks, maybe we didn't implement the transition
        // logic right in write_to_log, and maybe a thread is
        // using the SA to add pids AFTER their calls to
        // res.complete() worked.
        assert_eq!(
            self.state, Active,
            "expected segment with lsn {} to be Active",
            lsn
        );
        assert!(!self.removed.contains(&pid));
        self.not_yet_replaced.insert(pid);
        self.present.insert(pid);
    }

    /// Mark that a pid in this Segment has been relocated.
    /// The caller must provide the LSN of the removal.
    fn remove_pid(&mut self, pid: PageId, lsn: Lsn, in_recovery: bool) {
        assert!(lsn >= self.lsn.unwrap());
        match self.state {
            Active => {
                // we have received a removal before
                // transferring this segment to Inactive.
                // This should have been deferred by the
                // segment that actually replaced this,
                // and if we're still Active, something is
                // wrong.
                if !in_recovery {
                    panic!("remove_pid called on Active segment");
                }
                assert!(
                    !self.present.contains(&pid),
                    "did not expect present to contain pid {} during recovery",
                    pid,
                );
                self.removed.insert(pid);
            }
            Inactive | Draining => {
                self.present.remove(&pid);
                self.removed.insert(pid);
            }
            Free => panic!("remove_pid called on a Free Segment"),
        }
    }

    fn defer_replace_pids(
        &mut self,
        deferred: FastSet8<(PageId, SegmentId)>,
        lsn: Lsn,
    ) {
        assert!(lsn >= self.lsn.unwrap());
        self.deferred_replacements.extend(deferred);
    }

    fn remove_blob(
        &mut self,
        blob_ptr: BlobPointer,
        config: &Config,
    ) -> Result<()> {
        match self.state {
            Active => {
                // we have received a removal before
                // transferring this segment to Inactive, so
                // we defer this pid's removal until the transfer.
                self.deferred_rm_blob.insert(blob_ptr);
            }
            Inactive | Draining => {
                trace!(
                    "directly removing blob {} that was referred-to \
                     in a segment that has already been marked as Inactive \
                     or Draining.",
                    blob_ptr,
                );
                remove_blob(blob_ptr, config)?;
            }
            Free => panic!("remove_blob called on a Free Segment"),
        }

        Ok(())
    }

    // The live percentage between 0 and 100
    fn live_pct(&self) -> u8 {
        let total = self.present.len() + self.removed.len();
        if total == 0 {
            return 100;
        }

        let live = self.present.len() * 100 / total;
        assert!(live <= 100);
        u8::try_from(live).unwrap()
    }

    fn can_free(&self) -> bool {
        self.state == Draining && self.is_empty()
    }

    fn is_empty(&self) -> bool {
        self.present.is_empty()
    }
}

impl SegmentAccountant {
    /// Create a new `SegmentAccountant` from previously recovered segments.
    pub(super) fn start(
        config: RunningConfig,
        snapshot: &Snapshot,
    ) -> Result<Self> {
        let mut ret = Self {
            config,
            segments: vec![],
            clean_counter: 0,
            free: VecSet::default(),
            tip: 0,
            max_stabilized_lsn: -1,
            to_clean: VecSet::default(),
            pause_rewriting: false,
            ordering: BTreeMap::default(),
            async_truncations: BTreeMap::default(),
        };

        if let SegmentMode::Linear = ret.config.segment_mode {
            // this is a hack to prevent segments from being overwritten
            // when operating without a `PageCache`
            ret.pause_rewriting();
        }

        ret.initialize_from_snapshot(snapshot)?;

        Ok(ret)
    }

    fn initial_segments(
        &self,
        snapshot: &Snapshot,
    ) -> Result<(Vec<Segment>, Vec<u64>)> {
        let segment_size = self.config.segment_size;
        let file_len = self.config.file.metadata()?.len();
        let empty_snapshot = snapshot.pt.is_empty();
        let number_of_segments =
            usize::try_from(file_len / segment_size as u64).unwrap()
                + if empty_snapshot
                    || file_len % u64::try_from(segment_size).unwrap()
                        < u64::try_from(SEG_HEADER_LEN).unwrap()
                {
                    0
                } else {
                    1
                };

        if empty_snapshot {
            assert_eq!(number_of_segments, 0);
        }

        // generate segments from snapshot lids
        let mut segments = vec![Segment::default(); number_of_segments];
        let mut segment_sizes = vec![0_u64; number_of_segments];

        let mut add = |pid,
                       lsn,
                       sz,
                       lid: LogOffset,
                       segments: &mut Vec<Segment>| {
            let idx = assert_usize(lid / segment_size as LogOffset);
            trace!(
                "adding lsn: {} lid: {} for pid {} to segment {} during SA recovery",
                lsn,
                lid,
                pid,
                idx
            );
            let segment_lsn = lsn / segment_size as Lsn * segment_size as Lsn;
            segments[idx].recovery_ensure_initialized(segment_lsn);
            segments[idx].insert_pid(pid, segment_lsn);
            segment_sizes[idx] += sz;
        };

        for (pid, state) in &snapshot.pt {
            match state {
                PageState::Present(coords) => {
                    for (lsn, ptr, sz) in coords {
                        add(*pid, lsn, *sz, ptr.lid(), &mut segments);
                    }
                }
                PageState::Free(lsn, ptr) => {
                    add(
                        *pid,
                        lsn,
                        u64::try_from(MSG_HEADER_LEN).unwrap(),
                        ptr.lid(),
                        &mut segments,
                    );
                }
            }
        }

        Ok((segments, segment_sizes))
    }

    fn initialize_from_snapshot(&mut self, snapshot: &Snapshot) -> Result<()> {
        let segment_size = self.config.segment_size;
        let (mut segments, segment_sizes) = self.initial_segments(snapshot)?;

        let currently_active_segment = {
            // this logic allows us to free the last
            // active segment if it was empty.
            let prospective_currently_active_segment =
                usize::try_from(snapshot.last_lid / segment_size as LogOffset)
                    .unwrap();
            if let Some(segment) =
                segments.get(prospective_currently_active_segment)
            {
                if segment.is_empty() {
                    // we want to add this to the free list below,
                    // so don't skip freeing it for being active
                    usize::max_value()
                } else {
                    prospective_currently_active_segment
                }
            } else {
                // segment was not used yet
                usize::max_value()
            }
        };

        let cleanup_threshold =
            u64::from(self.config.segment_cleanup_threshold);
        let drain_sz =
            u64::try_from(segment_size).unwrap() * 100 / cleanup_threshold;

        for (idx, segment) in segments.iter_mut().enumerate() {
            let segment_base = idx as LogOffset * segment_size as LogOffset;

            if segment_base >= self.tip {
                // set tip above the beginning of any
                self.tip = segment_base + segment_size as LogOffset;
                trace!(
                    "raised self.tip to {} during SA initialization",
                    self.tip
                );
            }

            let segment_lsn = if let Some(lsn) = segment.lsn {
                lsn
            } else {
                // this segment was not used in the recovered
                // snapshot, so we can assume it is free
                let idx = self.segment_id(segment_base);
                self.segments[idx].state = Free;
                self.free_segment(segment_base, false);
                continue;
            };

            if idx != currently_active_segment
                && segment_lsn + segment_size as Lsn
                    <= snapshot.max_header_stable_lsn
            {
                if segment_sizes[idx] == 0 {
                    // can free
                    trace!(
                        "freeing segment with lid {} during SA initialization",
                        segment_base
                    );
                    if self.tip == segment_base + segment_size as LogOffset {
                        self.tip -= segment_size as LogOffset;
                    } else {
                        segment.state = Free;
                        self.free_segment(segment_base, true);
                    }
                } else if segment_sizes[idx] <= drain_sz {
                    trace!(
                        "SA draining segment at {} during startup \
                         with size {} being < drain size of {}",
                        segment_base,
                        segment_sizes[idx],
                        drain_sz
                    );
                    segment.state = Draining;
                    self.to_clean.insert(segment_base);
                }
            }
        }

        trace!("initialized self.segments to {:?}", segments);
        self.segments = segments;

        self.ordering = self
            .segments
            .iter()
            .enumerate()
            .filter_map(|(id, s)| {
                if s.lsn.is_some() {
                    Some((s.lsn(), id as LogOffset * segment_size as LogOffset))
                } else {
                    None
                }
            })
            .collect();

        trace!("initialized self.ordering to {:?}", self.ordering);

        Ok(())
    }

    fn free_segment(&mut self, lid: LogOffset, in_recovery: bool) {
        debug!("freeing segment {}", lid);
        debug!("free list before free {:?}", self.free);

        let idx = self.segment_id(lid);
        assert!(
            self.tip > lid,
            "freed a segment above our current file tip, \
             please report this bug!"
        );
        assert_eq!(self.segments[idx].state, Free);
        assert!(!self.free.contains(&lid), "double-free of a segment occurred");

        if in_recovery {
            // We only want to immediately remove the segment
            // mapping if we're in recovery because otherwise
            // we may be acting on updates relating to things
            // in IO buffers, before they have been flushed.
            // The latter will be removed from the mapping
            // before being reused, in the next() method.
            if let Some(old_lsn) = self.segments[idx].lsn {
                trace!(
                    "removing segment {} with lsn {} from ordering",
                    lid,
                    old_lsn
                );
                self.ordering.remove(&old_lsn);
            }
        }

        self.free.insert(lid);
    }

    /// Causes all new allocations to occur at the end of the file, which
    /// is necessary to preserve consistency while concurrently iterating
    /// through the log during snapshot creation.
    pub(super) fn pause_rewriting(&mut self) {
        self.pause_rewriting = true;
    }

    /// Re-enables segment rewriting after iteration is complete.
    pub(super) fn resume_rewriting(&mut self) {
        // we never want to resume segment rewriting in Linear mode
        if self.config.segment_mode != SegmentMode::Linear {
            self.pause_rewriting = false;
        }
    }

    /// Called by the `PageCache` when a page has been rewritten completely.
    /// We mark all of the old segments that contained the previous state
    /// from the page, and if the old segments are empty or clear enough to
    /// begin accelerated cleaning we mark them as so.
    pub(super) fn mark_replace(
        &mut self,
        pid: PageId,
        lsn: Lsn,
        old_ptrs: Vec<DiskPtr>,
        new_ptr: DiskPtr,
    ) -> Result<()> {
        let _measure = Measure::new(&M.accountant_mark_replace);

        trace!(
            "mark_replace pid {} from ptrs {:?} to ptr {} with lsn {}",
            pid,
            old_ptrs,
            new_ptr,
            lsn
        );

        let new_idx = self.segment_id(new_ptr.lid());

        // make sure we're not actively trying to replace the destination
        let new_segment_start =
            new_idx as LogOffset * self.config.segment_size as LogOffset;

        assert!(!self.to_clean.contains(&new_segment_start));

        // Do we need to schedule any blob cleanups?
        // Not if we just moved the pointer without changing
        // the underlying blob, as is the case with a single Blob
        // with nothing else.
        let schedule_rm_blob = !(old_ptrs.len() == 1 && old_ptrs[0].is_blob());

        let mut deferred_replacements = FastSet8::default();

        for old_ptr in old_ptrs {
            let old_lid = old_ptr.lid();

            if schedule_rm_blob && old_ptr.is_blob() {
                trace!(
                    "queueing blob removal for {} in our own segment",
                    old_ptr
                );
                self.segments[new_idx]
                    .remove_blob(old_ptr.blob().1, &self.config)?;
            }

            let old_idx = self.segment_id(old_lid);
            if new_idx == old_idx {
                // we probably haven't flushed this segment yet, so don't
                // mark the pid as being removed from it

                continue;
            }

            if self.segments[old_idx].lsn() > lsn {
                // has been replaced after this call already,
                // quite a big race happened
                panic!(
                    "mark_replace called on previous version of segment. \
                     this means it was reused while other threads still \
                     had references to it."
                );
            }

            if self.segments[old_idx].state == Free {
                // this segment is already reused
                panic!(
                    "mark_replace called on Free segment with lid {}. \
                     this means it was dropped while other threads still had \
                     references to it.",
                    old_idx * self.config.segment_size
                );
            }

            self.segments[old_idx].not_yet_replaced.remove(&pid);

            deferred_replacements.insert((pid, old_idx));
        }

        self.segments[new_idx].defer_replace_pids(deferred_replacements, lsn);

        self.mark_link(pid, lsn, new_ptr);

        Ok(())
    }

    fn possibly_clean_or_free_segment(&mut self, idx: usize, lsn: Lsn) {
        let can_drain = segment_is_drainable(
            idx,
            self.segments.len(),
            self.segments[idx].live_pct(),
            self.segments[idx].len(),
            &self.config,
        ) && self.segments[idx].is_inactive();

        let segment_start = (idx * self.config.segment_size) as LogOffset;

        if can_drain {
            // can be cleaned
            trace!(
                "SA inserting {} into to_clean from possibly_clean_or_free_segment",
                segment_start
            );
            self.segments[idx].inactive_to_draining(lsn);
            self.to_clean.insert(segment_start);
        }

        if self.segments[idx].can_free() {
            // can be reused immediately
            self.segments[idx].draining_to_free(lsn);
            self.to_clean.remove(&segment_start);
            trace!(
                "freed segment {} in possibly_clean_or_free_segment",
                segment_start
            );
            self.free_segment(segment_start, false);
        }
    }

    /// Called by the `PageCache` to find pages that are in
    /// segments elligible for cleaning that it should
    /// try to rewrite elsewhere.
    pub(super) fn clean(
        &mut self,
        ignore_pid: Option<PageId>,
    ) -> Option<PageId> {
        let seg_offset = if self.to_clean.is_empty() || self.to_clean.len() == 1
        {
            0
        } else {
            self.clean_counter % self.to_clean.len()
        };

        let item = self.to_clean.get(seg_offset).cloned();

        if let Some(lid) = item {
            let idx = self.segment_id(lid);
            let segment = &self.segments[idx];
            assert!(segment.state == Draining || segment.state == Inactive);

            let present = &segment.not_yet_replaced;

            if present.is_empty() {
                // This could legitimately be empty if it's completely
                // filled with failed flushes.
                return None;
            }

            self.clean_counter += 1;

            let offset = if present.len() == 1 {
                0
            } else {
                self.clean_counter % present.len()
            };

            let pid = present.iter().nth(offset).unwrap();
            if Some(*pid) == ignore_pid {
                return None;
            }
            trace!("telling caller to clean {} from segment at {}", pid, lid,);

            return Some(*pid);
        }

        None
    }

    /// Called from `PageCache` when some state has been added
    /// to a logical page at a particular offset. We ensure the
    /// page is present in the segment's page set.
    pub(super) fn mark_link(&mut self, pid: PageId, lsn: Lsn, ptr: DiskPtr) {
        let _measure = Measure::new(&M.accountant_mark_link);

        trace!("mark_link pid {} at ptr {}", pid, ptr);
        let idx = self.segment_id(ptr.lid());

        // make sure we're not actively trying to replace the destination
        let new_segment_start =
            idx as LogOffset * self.config.segment_size as LogOffset;

        assert!(!self.to_clean.contains(&new_segment_start));

        let segment = &mut self.segments[idx];

        let segment_lsn = lsn / self.config.segment_size as Lsn
            * self.config.segment_size as Lsn;

        // a race happened, and our Lsn does not apply anymore
        assert_eq!(
            segment.lsn(),
            segment_lsn,
            "segment somehow got reused by the time a link was \
             marked on it. expected lsn: {} actual: {}",
            segment_lsn,
            segment.lsn()
        );

        segment.insert_pid(pid, segment_lsn);
    }

    pub(super) fn stabilize(&mut self, stable_lsn: Lsn) -> Result<()> {
        let segment_size = self.config.segment_size as Lsn;
        let lsn = ((stable_lsn / segment_size) - 1) * segment_size;
        trace!(
            "stabilize({}), normalized: {}, last: {}",
            stable_lsn,
            lsn,
            self.max_stabilized_lsn
        );
        if self.max_stabilized_lsn >= lsn {
            trace!(
                "expected stabilization lsn {} \
                 to be greater than the previous value of {}",
                lsn,
                self.max_stabilized_lsn
            );
            return Ok(());
        }

        let bounds = (
            std::ops::Bound::Excluded(self.max_stabilized_lsn),
            std::ops::Bound::Included(lsn),
        );

        let can_deactivate = self
            .ordering
            .range(bounds)
            .map(|(lsn, _lid)| *lsn)
            .collect::<Vec<_>>();

        self.max_stabilized_lsn = lsn;

        for lsn in can_deactivate {
            self.deactivate_segment(lsn)?;
        }

        Ok(())
    }

    /// Called after the trailer of a segment has been written to disk,
    /// indicating that no more pids will be added to a segment. Moves
    /// the segment into the Inactive state.
    ///
    /// # Panics
    /// The provided lsn and lid must exactly match the existing segment.
    fn deactivate_segment(&mut self, lsn: Lsn) -> Result<()> {
        let lid = self.ordering[&lsn];
        let idx = self.segment_id(lid);

        trace!(
            "deactivating segment with lsn {}: {:?}",
            lsn,
            self.segments[idx]
        );

        let replacements = if self.segments[idx].state == Active {
            self.segments[idx].active_to_inactive(lsn, false, &self.config)?
        } else {
            Default::default()
        };

        let mut old_segments = FastSet8::default();

        for &(pid, old_idx) in &replacements {
            old_segments.insert(old_idx);

            let old_segment = &mut self.segments[old_idx];

            assert!(
                old_segment.state != Active && old_segment.state != Free,
                "segment {} is processing pid {} replacements for \
                 old segment {}, which is in the {:?} state. \
                 all replacements for pid: {:?}",
                lid,
                pid,
                old_idx * self.config.segment_size,
                old_segment.state,
                replacements
                    .iter()
                    .filter(|(p, _)| p == &pid)
                    .collect::<Vec<_>>()
            );

            #[cfg(feature = "event_log")]
            assert!(
                old_segment.present.contains(&pid),
                "we expect deferred replacements to provide \
                 all previous segments so we can clean them. \
                 pid {} old_ptr segment: {} segments with (offset, state, present): {:?}",
                pid,
                old_idx * self.config.segment_size,
                self.segments
                    .iter()
                    .enumerate()
                    .filter_map(|(i, s)| {
                        if s.present.contains(&pid) {
                            Some((
                                i * self.config.segment_size,
                                s.state,
                                s.present.clone(),
                            ))
                        } else {
                            None
                        }
                    })
                    .collect::<Vec<_>>()
            );

            old_segment.remove_pid(pid, lsn, false);
        }

        for old_idx in old_segments {
            self.possibly_clean_or_free_segment(old_idx, lsn);
        }

        // if we have a lot of free segments in our whole file,
        // let's start relocating the current tip to boil it down
        let free_segs = self.segments.iter().filter(|s| s.is_free()).count();
        let inactive_segs =
            self.segments.iter().filter(|s| s.is_inactive()).count();
        let free_ratio = (free_segs * 100) / (1 + free_segs + inactive_segs);

        if free_ratio >= usize::from(self.config.segment_cleanup_threshold)
            && inactive_segs > 5
        {
            let last_index =
                self.segments.iter().rposition(Segment::is_inactive).unwrap();

            let segment_start =
                (last_index * self.config.segment_size) as LogOffset;

            self.to_clean.insert(segment_start);
        }

        Ok(())
    }

    fn bump_tip(&mut self) -> LogOffset {
        let lid = self.tip;

        let truncations = self.async_truncations.split_off(&lid);

        for (_at, truncation) in truncations {
            match truncation.wait() {
                Some(Ok(())) => {}
                error => {
                    error!("failed to shrink file: {:?}", error);
                }
            }
        }

        self.tip += self.config.segment_size as LogOffset;

        trace!("advancing file tip from {} to {}", lid, self.tip);

        lid
    }

    /// Returns the next offset to write a new segment in.
    pub(super) fn next(&mut self, lsn: Lsn) -> Result<LogOffset> {
        let _measure = Measure::new(&M.accountant_next);

        assert_eq!(
            lsn % self.config.segment_size as Lsn,
            0,
            "unaligned Lsn provided to next!"
        );

        let free: Vec<LogOffset> = self
            .free
            .iter()
            .filter(|lid| {
                let idx = usize::try_from(
                    *lid / self.config.segment_size as LogOffset,
                )
                .unwrap();
                if let Some(last_lsn) = self.segments[idx].lsn {
                    last_lsn < self.max_stabilized_lsn
                } else {
                    true
                }
            })
            .copied()
            .collect();

        trace!("evaluating free list {:?} in SA::next", free);

        // truncate if possible
        while self.tip != 0 && self.free.len() > 1 {
            let last_segment = self.tip - self.config.segment_size as LogOffset;
            if free.contains(&last_segment) {
                self.free.remove(&last_segment);
                self.truncate(last_segment)?;
            } else {
                break;
            }
        }

        // pop free or add to end
        let safe = free.first();

        let lid = match (self.pause_rewriting, safe) {
            (true, _) | (_, None) => self.bump_tip(),
            (_, Some(&next)) => {
                self.free.remove(&next);
                next
            }
        };

        // pin lsn to this segment
        let idx = self.segment_id(lid);

        assert_eq!(self.segments[idx].state, Free);

        // remove the old ordering from our list
        if let Some(old_lsn) = self.segments[idx].lsn {
            self.ordering.remove(&old_lsn);
        }

        self.segments[idx].free_to_active(lsn);

        self.ordering.insert(lsn, lid);

        debug!(
            "segment accountant returning offset: {} \
             paused: {} on deck: {:?}",
            lid, self.pause_rewriting, self.free,
        );

        assert!(
            lsn >= Lsn::try_from(lid).unwrap(),
            "lsn {} should always be greater than or equal to lid {}",
            lsn,
            lid
        );

        Ok(lid)
    }

    /// Returns an iterator over a snapshot of current segment
    /// log sequence numbers and their corresponding file offsets.
    pub(super) fn segment_snapshot_iter_from(
        &mut self,
        lsn: Lsn,
    ) -> Box<dyn Iterator<Item = (Lsn, LogOffset)>> {
        assert!(
            !self.ordering.is_empty(),
            "expected ordering to have been initialized already"
        );

        assert!(
            self.pause_rewriting,
            "must pause rewriting before \
             iterating over segments"
        );

        let segment_len = self.config.segment_size as Lsn;
        let normalized_lsn = lsn / segment_len * segment_len;

        trace!(
            "generated iterator over {:?} where lsn >= {}",
            self.ordering,
            normalized_lsn
        );

        Box::new(
            self.ordering
                .clone()
                .into_iter()
                .filter(move |&(l, _)| l >= normalized_lsn),
        )
    }

    // truncate the file to the desired length
    fn truncate(&mut self, at: LogOffset) -> Result<()> {
        assert_eq!(
            at % self.config.segment_size as LogOffset,
            0,
            "new length must be io-buf-len aligned"
        );

        self.tip = at;

        assert!(!self.free.contains(&at), "double-free of a segment occurred");

        trace!("asynchronously truncating file to length {}", at);
        let (completer, promise) = OneShot::pair();

        let config = self.config.clone();

        let _result = threadpool::spawn(move || {
            debug!("truncating file to length {}", at);
            let res = config
                .file
                .set_len(at)
                .and_then(|_| config.file.sync_all())
                .map_err(|e| e.into());
            completer.fill(res);
        });

        #[cfg(test)]
        _result.unwrap();

        if self.async_truncations.insert(at, promise).is_some() {
            panic!(
                "somehow segment {} was truncated before \
                 the previous truncation completed",
                at
            );
        }

        Ok(())
    }

    fn segment_id(&mut self, lid: LogOffset) -> SegmentId {
        let idx = assert_usize(lid / self.config.segment_size as LogOffset);

        // TODO never resize like this, make it a single
        // responsibility when the tip is bumped / truncated.
        if self.segments.len() < idx + 1 {
            self.segments.resize(idx + 1, Segment::default());
        }

        idx
    }
}

/// The log may be configured to write data
/// in several different ways, depending on
/// the constraints of the system using it.
#[derive(Debug, PartialEq, Clone, Copy, Serialize, Deserialize)]
pub enum SegmentMode {
    /// Write to the end of the log, always.
    Linear,
    /// Keep track of segment utilization, and
    /// reuse segments when their contents are
    /// fully relocated elsewhere.
    /// Will try to copy data out of segments
    /// once they reach a configurable threshold.
    Gc,
}

fn segment_is_drainable(
    idx: usize,
    num_segments: usize,
    live_pct: u8,
    len: usize,
    config: &Config,
) -> bool {
    // we calculate the cleanup threshold in a skewed way,
    // which encourages earlier segments to be rewritten
    // more frequently.
    let base_cleanup_threshold = usize::from(config.segment_cleanup_threshold);
    let cleanup_skew = config.segment_cleanup_skew;

    let relative_prop =
        if num_segments == 0 { 50 } else { (idx * 100) / num_segments };

    // we bias to having a higher threshold closer to segment 0
    let inverse_prop = 100 - relative_prop;
    let relative_threshold = cleanup_skew * inverse_prop / 100;
    let computed_threshold = base_cleanup_threshold + relative_threshold;

    // We should always be below 100, or we will rewrite everything
    let cleanup_threshold = if computed_threshold == 0 {
        1
    } else if computed_threshold > 99 {
        99
    } else {
        computed_threshold
    };

    let segment_low_pct = live_pct as usize <= cleanup_threshold;

    let segment_low_count =
        len < MINIMUM_ITEMS_PER_SEGMENT * 100 / cleanup_threshold;

    segment_low_pct || segment_low_count
}<|MERGE_RESOLUTION|>--- conflicted
+++ resolved
@@ -23,11 +23,7 @@
 //!    well as all data written to earlier segments,
 //!    has been written to disk and fsynced.
 //! 2. we use a `epoch::Guard::defer()` from
-<<<<<<< HEAD
-//!    IoBufs::write_to_log that guarantees
-=======
 //!    `IoBufs::write_to_log` that guarantees
->>>>>>> 3e532b55
 //!    that we defer all segment deactivation
 //!    until all threads are finished that
 //!    may have witnessed pointers into a segment
