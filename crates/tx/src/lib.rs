--- conflicted
+++ resolved
@@ -675,12 +675,9 @@
                             // swap tvars
                             let i1 = i % 3;
                             let i2 = (i + t) % 3;
-<<<<<<< HEAD
 
                             println!("{} swapping {} and {}", tn(), i1, i2);
 
-=======
->>>>>>> ca5bcebb
                             tx(|| {
                                 let tmp1 = *tvs[i1];
                                 let tmp2 = *tvs[i2];
